name: Release New Version

on:
  workflow_dispatch:
    inputs:
      releaseType:
        description: The type of the release patch/minor/major
        required: true
        default: "patch"
        type: choice
        options:
          - patch
          - minor
          - major

permissions:
  contents: read

jobs:
  build:
    name: Build
    runs-on: ubuntu-latest
    permissions:
      contents: write

    steps:
      - name: Checkout repository
        uses: actions/checkout@f43a0e5ff2bd294095638e18286ca9a3d1956744 # v3.6.0
        with:
          fetch-depth: 0
      - name: Set up Python 3.7
        uses: actions/setup-python@65d7f2d534ac1bc67fcd62888c5f4f3d2cb2b236 # v4.7.1
        with:
          python-version: 3.7
      - run: pip install --upgrade pip
      - run: pip install build bumpver
      - name: git setup
        run: |
          git config user.name "${GITHUB_ACTOR}"
          git config user.email "${GITHUB_ACTOR}@users.noreply.github.com"
      - run: bumpver update --${{inputs.releaseType}}
      - run: python -m build
      - uses: actions/upload-artifact@ff15f0306b3f739f7b6fd43fb5d26cd321bd4de5 # v3.2.1
        with:
          name: package
          path: dist/
  publish:
    name: Publish
    runs-on: ubuntu-latest
    needs: [build]

    steps:
<<<<<<< HEAD
      - uses: actions/download-artifact@9bc31d5ccc31df68ecc42ccf4149144866c47d8a # v3.0.2
=======
      - uses: actions/download-artifact@v4.1.7
>>>>>>> a93ca039
        with:
          name: package
          path: dist/

      - name: Publish to Test PyPI
        if: ${{github.ref_name == 'test_pypi'}}
        uses: pypa/gh-action-pypi-publish@61da13deb5f5124fb1536194f82ed3d9bbc7e8f3 # release/v1
        with:
          password: ${{ secrets.TEST_PYPI_API_TOKEN }}
          repository-url: https://test.pypi.org/legacy/
      - name: Publish to PyPI
        if: ${{github.ref_name != 'test_pypi'}}
        uses: pypa/gh-action-pypi-publish@61da13deb5f5124fb1536194f82ed3d9bbc7e8f3 # release/v1
        with:
          password: ${{ secrets.PYPI_API_TOKEN }}<|MERGE_RESOLUTION|>--- conflicted
+++ resolved
@@ -50,11 +50,7 @@
     needs: [build]
 
     steps:
-<<<<<<< HEAD
-      - uses: actions/download-artifact@9bc31d5ccc31df68ecc42ccf4149144866c47d8a # v3.0.2
-=======
-      - uses: actions/download-artifact@v4.1.7
->>>>>>> a93ca039
+      - uses: actions/download-artifact@65a9edc5881444af0b9093a5e628f2fe47ea3b2e # v4.1.7
         with:
           name: package
           path: dist/
